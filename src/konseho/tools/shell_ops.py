--- conflicted
+++ resolved
@@ -1,6 +1,5 @@
 """Shell execution tool for agents."""
 
-<<<<<<< HEAD
 import asyncio
 import logging
 import os
@@ -251,32 +250,15 @@
     to prevent command injection. Use allow_unsafe=True only when
     executing trusted, internally-generated commands.
     
-=======
-import shlex
-import subprocess
-import sys
-from typing import Any
-
-
-def shell_run(
-    command: str, cwd: str | None = None, timeout: int = 30, capture_output: bool = True
-) -> dict[str, Any]:
-    """Execute shell commands with timeout and output capture.
-
->>>>>>> 2bfe845d
     Args:
         command: The command to execute
         cwd: Working directory for the command (default: current directory)
         timeout: Maximum execution time in seconds (default: 30)
         capture_output: Whether to capture stdout/stderr (default: True)
-<<<<<<< HEAD
         allow_unsafe: Skip command validation (DANGEROUS - use with caution)
         approval_callback: Optional callback for user approval of dangerous commands.
                          Should accept (command, validation_error) and return bool.
         
-=======
-
->>>>>>> 2bfe845d
     Returns:
         Dictionary with:
             - returncode: Exit code of the command
@@ -285,7 +267,6 @@
             - error: Error message if command failed to execute
             - approved: Whether a dangerous command was approved (if applicable)
     """
-<<<<<<< HEAD
     # Validate command unless explicitly allowed
     if not allow_unsafe:
         is_valid, error_msg = validate_command(command)
@@ -327,17 +308,10 @@
                     "stderr": ""
                 }
     
-=======
-    # Validate command
-    if not command or not command.strip():
-        return {"error": "Empty command provided"}
-
->>>>>>> 2bfe845d
     # Prepare result
     result = {"returncode": -1, "stdout": "", "stderr": ""}
 
     try:
-<<<<<<< HEAD
         # Always use subprocess with array arguments for safety
         # Parse the command into parts
         try:
@@ -361,40 +335,6 @@
             shell=False  # ALWAYS False for security
         )
         
-=======
-        # Determine if we should use shell mode
-        # On Windows, we typically need shell=True for built-in commands
-        use_shell = sys.platform == "win32"
-
-        # For non-Windows, we can split the command for safer execution
-        # unless it contains shell operators
-        if not use_shell and any(
-            op in command for op in ["|", ">", "<", "&&", "||", ";"]
-        ):
-            use_shell = True
-
-        # Prepare subprocess arguments
-        subprocess_args = {
-            "cwd": cwd,
-            "timeout": timeout,
-            "capture_output": capture_output,
-            "text": True,  # Return strings instead of bytes
-            "shell": use_shell,
-        }
-
-        # If not using shell on Unix, split the command
-        if not use_shell:
-            try:
-                cmd = shlex.split(command)
-            except ValueError as e:
-                return {"error": f"Failed to parse command: {str(e)}"}
-        else:
-            cmd = command
-
-        # Run the command
-        completed = subprocess.run(cmd, **subprocess_args)
-
->>>>>>> 2bfe845d
         # Populate result
         result["returncode"] = completed.returncode
         if capture_output:
@@ -404,20 +344,13 @@
     except subprocess.TimeoutExpired:
         result["error"] = f"Command timed out after {timeout} seconds"
     except FileNotFoundError:
-<<<<<<< HEAD
         result["error"] = f"Command not found: {cmd_parts[0]}"
-=======
-        result["error"] = (
-            f"Command not found: {command.split()[0] if not use_shell else command}"
-        )
->>>>>>> 2bfe845d
     except PermissionError:
         result["error"] = "Permission denied executing command"
     except subprocess.SubprocessError as e:
         result["error"] = f"Subprocess error: {str(e)}"
     except Exception as e:
         result["error"] = f"Unexpected error: {str(e)}"
-<<<<<<< HEAD
     
     return result
 
@@ -622,7 +555,4 @@
         )
     )
     
-=======
-
->>>>>>> 2bfe845d
     return result